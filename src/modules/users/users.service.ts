import {
  HttpStatus,
  Injectable,
  NotFoundException,
  UnauthorizedException,
} from '@nestjs/common';
import { InjectRepository } from '@nestjs/typeorm';
import { ILike, Repository } from 'typeorm';
import { User } from '../../entity/user.entity';
import { CreateUserDto } from './dto/create-user.dto';
import { UpdateUserDto } from './dto/update-user.dto';
import { CreateUserDocDTO } from './dto/user_docs.dto';
import { UserDoc } from '@entities/user_docs.entity';
import { CreateUserInfoDto } from './dto/create-user-info.dto';
import { UserInfo } from '@entities/user_info.entity';
import { EncryptionService } from 'src/common/helper/encryptionService';
import { Consent } from '@entities/consent.entity';
import { CreateConsentDto } from './dto/create-consent.dto';
import { UserApplication } from '@entities/user_applications.entity';
import { CreateUserApplicationDto } from './dto/create-user-application-dto';
import { KeycloakService } from '@services/keycloak/keycloak.service';
import { SuccessResponse } from 'src/common/responses/success-response';
import { ErrorResponse } from 'src/common/responses/error-response';
import * as fs from 'fs';
import * as path from 'path';
import { DocumentListProvider } from 'src/common/helper/DocumentListProvider';
@Injectable()
export class UserService {
  constructor(
    @InjectRepository(User)
    private readonly userRepository: Repository<User>,
    @InjectRepository(UserDoc)
    private readonly userDocsRepository: Repository<UserDoc>,
    @InjectRepository(UserInfo)
    private readonly userInfoRepository: Repository<UserInfo>,
    private readonly encryptionService: EncryptionService,
    @InjectRepository(Consent)
    private readonly consentRepository: Repository<Consent>,
    @InjectRepository(UserApplication)
    private readonly userApplicationRepository: Repository<UserApplication>,
    private readonly keycloakService: KeycloakService,
  ) {}

  async create(createUserDto: CreateUserDto) {
    const user = this.userRepository.create(createUserDto);
    try {
      const savedUser = await this.userRepository.save(user);

      return new SuccessResponse({
        statusCode: HttpStatus.OK, // Created
        message: 'User created successfully.',
        data: savedUser,
      });
    } catch (error) {
      return new ErrorResponse({
        statusCode: HttpStatus.INTERNAL_SERVER_ERROR, // Created
        errorMessage: error.message,
      });
    }
  }

  async update(userId: string, updateUserDto: any) {
    // Destructure userInfo from the payload
    const { userInfo, ...userData } = updateUserDto;

    // Check for existing user in the user table
    const existingUser = await this.userRepository.findOne({
      where: { user_id: userId },
    });

    if (!existingUser) {
      return new ErrorResponse({
        statusCode: HttpStatus.NOT_FOUND,
        errorMessage: `User with ID '${userId}' not found`,
      });
    }

    // Update the user information in userRepository
    Object.assign(existingUser, userData);

    try {
      const updatedUser = await this.userRepository.save(existingUser);

      // Check for existing user info in userInfoRepository
      const existingUserInfo = await this.userInfoRepository.findOne({
        where: { user_id: userId },
      });

      if (existingUserInfo) {
        // Update user info if it exists
        Object.assign(existingUserInfo, userInfo);
        await this.userInfoRepository.save(existingUserInfo);
      } else if (userInfo) {
        // Create a new user info if it doesn't exist and userInfo is provided
        const newUserInfo = this.userInfoRepository.create({
          user_id: userId,
          ...userInfo,
        });
        await this.userInfoRepository.save(newUserInfo);
      }

      return new SuccessResponse({
        statusCode: HttpStatus.OK,
        message: 'User and associated info updated successfully',
        data: {
          ...updatedUser,
          userInfo: userInfo || existingUserInfo, // Combine updated user with userInfo
        },
      });
    } catch (error) {
      return new ErrorResponse({
        statusCode: HttpStatus.INTERNAL_SERVER_ERROR,
        errorMessage: error.message || 'An error occurred while updating user',
      });
    }
  }

  async findOne(req: any, decryptData?: boolean) {
    try {
      const sso_id = req?.user?.keycloak_id;
      if (!sso_id) {
        return new ErrorResponse({
          statusCode: HttpStatus.UNAUTHORIZED,
          errorMessage: 'Invalid or missing Keycloak ID',
        });
      }

      const userDetails = await this.userRepository.findOne({
        where: { sso_id },
      });

      if (!userDetails) {
        return new ErrorResponse({
          statusCode: HttpStatus.NOT_FOUND,
          errorMessage: `User with ID '${sso_id}' not found`,
        });
      }

      const user = await this.findOneUser(userDetails.user_id, decryptData);
      const userInfo = await this.findOneUserInfo(
        userDetails.user_id,
        decryptData,
      );
      const userDoc = await this.findUserDocs(userDetails.user_id, decryptData);

      const final = {
        ...user,
        ...userInfo,
        docs: userDoc || [],
      };
      return new SuccessResponse({
        statusCode: HttpStatus.OK,
        message: 'User retrieved successfully.',
        data: final,
      });
    } catch (error) {
      return new ErrorResponse({
        statusCode: HttpStatus.INTERNAL_SERVER_ERROR,
        errorMessage: error.message,
      });
    }
  }

  async findConsentByUser(req: any) {
    try {
      const sso_id = req?.user?.keycloak_id;
      if (!sso_id) {
        return new ErrorResponse({
          statusCode: HttpStatus.UNAUTHORIZED,
          errorMessage: 'Invalid or missing Keycloak ID',
        });
      }

      const userDetails = await this.userRepository.findOne({
        where: { sso_id },
      });

      if (!userDetails) {
        return new ErrorResponse({
          statusCode: HttpStatus.NOT_FOUND,
          errorMessage: `User with ID '${sso_id}' not found`,
        });
      }

      const consent = await this.findUserConsent(userDetails.user_id);

      const final = {
        ...consent,
      };
      return new SuccessResponse({
        statusCode: HttpStatus.OK,
        message: 'User consent retrieved successfully.',
        data: final,
      });
    } catch (error) {
      return new ErrorResponse({
        statusCode: HttpStatus.INTERNAL_SERVER_ERROR,
        errorMessage: error.message,
      });
    }
  }

  async findOneUser(user_id: string, decryptData: boolean): Promise<User> {
    let user = await this.userRepository.findOne({
      where: { user_id },
    });

    return user;
  }

  async findOneUserInfo(
    user_id: string,
    decryptData: boolean,
  ): Promise<UserInfo> {
    let userInfo = await this.userInfoRepository.findOne({
      where: { user_id },
    });
    if (
      userInfo &&
      decryptData &&
      userInfo?.aadhaar &&
      typeof userInfo.aadhaar === 'string' &&
      userInfo.aadhaar.includes(':')
    ) {
      const decrypted = this.encryptionService.decrypt(userInfo?.aadhaar);

      userInfo.aadhaar = decrypted;
    }

    return userInfo;
  }

  async findUserDocs(user_id: string, decryptData: boolean) {
    const userDocs = await this.userDocsRepository.find({ where: { user_id } });

    // Retrieve the document subtypes set from the DocumentListProvider
    const documentTypes = DocumentListProvider.getDocumentSubTypesSet();

    if (decryptData) {
      return userDocs.map((doc) => ({
        ...doc,
        doc_data: this.encryptionService.decrypt(doc.doc_data),
        is_uploaded: documentTypes.has(doc.doc_subtype),
      }));
    }

    return userDocs;
  }

  async findUserConsent(user_id: string): Promise<any> {
    const consents = await this.consentRepository.find({
      where: { user_id },
    });

    // Format the response
    return {
      statusCode: 200,
      message: 'User consent retrieved successfully.',
      data: consents.map((consent) => ({
        id: consent.id,
        user_id: consent.user_id,
        purpose: consent.purpose,
        purpose_text: consent.purpose_text,
        accepted: consent.accepted,
        consent_date: consent.consent_date,
      })),
    };
  }

  /*async remove(user_id: string): Promise<void> {
    const userWithInfo = await this.findOne(user_id);

    const user = userWithInfo.user;

    await this.userRepository.remove(user);
  }*/

  // Method to check if mobile number exists
  async findByMobile(mobile: string): Promise<User | undefined> {
    return await this.userRepository.findOne({
      where: { phoneNumber: mobile },
    });
  }

  async findByUsername(username: string): Promise<User | undefined> {
    return await this.userRepository.findOne({
      where: { phoneNumber: username },
    });
  }

  async createKeycloakData(body: any): Promise<User> {
    const user = this.userRepository.create({
      firstName: body.firstName,
      lastName: body.lastName,
      email: body.email || '',
      phoneNumber: body.phoneNumber || '',
      sso_provider: 'keycloak',
      sso_id: body.keycloak_id,
      created_at: new Date(),
    });
    return await this.userRepository.save(user);
  }
  // User docs save
  async createUserDoc(createUserDocDto: CreateUserDocDTO) {
    try {
      if (
        createUserDocDto.doc_data &&
        typeof createUserDocDto.doc_data !== 'string'
      ) {
        const jsonDataString = JSON.stringify(createUserDocDto.doc_data);

        // Encrypt the JSON string
        createUserDocDto.doc_data =
          this.encryptionService.encrypt(jsonDataString);
      }

      // Ensure doc_data is always a string when calling create
      const newUserDoc = this.userDocsRepository.create({
        ...createUserDocDto,
        doc_data: createUserDocDto.doc_data as string,
      });

      const savedUserDoc = await this.userDocsRepository.save(newUserDoc);
      return new SuccessResponse({
        statusCode: HttpStatus.OK,
        message: 'User docs added to DB successfully.',
        data: savedUserDoc,
      });
    } catch (error) {
      if (error.code == '23505') {
        return new ErrorResponse({
          statusCode: HttpStatus.BAD_REQUEST,
          errorMessage: error.detail,
        });
      }
      return new ErrorResponse({
        statusCode: HttpStatus.INTERNAL_SERVER_ERROR,
        errorMessage: error,
      });
    }
  }

  async createUserDocs(
    createUserDocsDto: CreateUserDocDTO[],
  ): Promise<UserDoc[]> {
    const baseFolder = path.join(__dirname, 'userData'); // Base folder for storing user files

    const savedDocs: UserDoc[] = [];
    const existingDocs: UserDoc[] = [];

    // Ensure the `userData` folder exists
    if (!fs.existsSync(baseFolder)) {
      fs.mkdirSync(baseFolder, { recursive: true });
    }

    for (const createUserDocDto of createUserDocsDto) {
      const userFilePath = path.join(
        baseFolder,
        `${createUserDocDto.user_id}.json`,
      );

      // Check if a record with the same user_id, doc_type, and doc_subtype exists in DB
      const existingDoc = await this.userDocsRepository.findOne({
        where: {
          user_id: createUserDocDto.user_id,
          doc_type: createUserDocDto.doc_type,
          doc_subtype: createUserDocDto.doc_subtype,
        },
      });

      if (existingDoc) {
        existingDocs.push(existingDoc);
        console.log(
          `Document already exists for user_id: ${createUserDocDto.user_id}, doc_type: ${createUserDocDto.doc_type}, doc_subtype: ${createUserDocDto.doc_subtype}`,
        );
      } else {
        if (
          createUserDocDto.doc_data &&
          typeof createUserDocDto.doc_data !== 'string'
        ) {
          const jsonDataString = JSON.stringify(createUserDocDto.doc_data);

          // Encrypt the JSON string
          createUserDocDto.doc_data =
            this.encryptionService.encrypt(jsonDataString);
        }

        // Create the new document entity for the database
        const newUserDoc = this.userDocsRepository.create({
          ...createUserDocDto,
          doc_data: createUserDocDto.doc_data as string,
        });

        // Save to the database
        const savedDoc = await this.userDocsRepository.save(newUserDoc);
        savedDocs.push(savedDoc);

        try {
          // Initialize the file with empty array if it doesn't exist
          let currentData = [];
          if (fs.existsSync(userFilePath)) {
            try {
              currentData = JSON.parse(fs.readFileSync(userFilePath, 'utf-8'));
            } catch (err) {
              console.error('Error reading/parsing file, reinitializing:', err);
            }
          }

          currentData.push(savedDoc);

          // Write the updated data to the file
          fs.writeFileSync(userFilePath, JSON.stringify(currentData, null, 2));
          console.log(
            `File written successfully for user_id: ${createUserDocDto.user_id}`,
          );
        } catch (err) {
          console.error('Error writing to file:', err);
        }
      }
    }

    if (existingDocs.length > 0) {
      return existingDocs;
    }

    return savedDocs;
  }

  async createUserDocsNew(
    req,
    createUserDocsDto: CreateUserDocDTO[],
  ): Promise<UserDoc[]> {
    const sso_id = req?.user?.keycloak_id;
    if (!sso_id) {
      throw new UnauthorizedException('Invalid or missing Keycloak ID');
    }

    const userDetails = await this.userRepository.findOne({
      where: { sso_id },
    });

    if (!userDetails) {
      throw new NotFoundException(`User with ID '${sso_id}' not found`);
    }
    const baseFolder = path.join(__dirname, 'userData'); // Base folder for storing user files

    const savedDocs: UserDoc[] = [];
    const existingDocs: UserDoc[] = [];

    // Ensure the `userData` folder exists
    if (!fs.existsSync(baseFolder)) {
      fs.mkdirSync(baseFolder, { recursive: true });
    }

    for (const createUserDocDto of createUserDocsDto) {
      const userFilePath = path.join(
        baseFolder,
        `${createUserDocDto.user_id}.json`,
      );

      // Check if a record with the same user_id, doc_type, and doc_subtype exists in DB
      const existingDoc = await this.userDocsRepository.findOne({
        where: {
          user_id: userDetails.user_id,
          doc_type: createUserDocDto.doc_type,
          doc_subtype: createUserDocDto.doc_subtype,
        },
      });

      if (existingDoc) {
        existingDocs.push(existingDoc);
        console.log(
          `Document already exists for user_id: ${createUserDocDto.user_id}, doc_type: ${createUserDocDto.doc_type}, doc_subtype: ${createUserDocDto.doc_subtype}`,
        );
      } else {
        if (
          createUserDocDto.doc_data &&
          typeof createUserDocDto.doc_data !== 'string'
        ) {
          const jsonDataString = JSON.stringify(createUserDocDto.doc_data);

          // Encrypt the JSON string
          createUserDocDto.doc_data =
            this.encryptionService.encrypt(jsonDataString);
        }
        if (!createUserDocDto?.user_id) {
          createUserDocDto.user_id = userDetails?.user_id;
        }

        // Create the new document entity for the database
        const newUserDoc = this.userDocsRepository.create({
          ...createUserDocDto,
          doc_data: createUserDocDto.doc_data as string,
        });

        // Save to the database
        const savedDoc = await this.userDocsRepository.save(newUserDoc);
        savedDocs.push(savedDoc);

        try {
          // Initialize the file with empty array if it doesn't exist
          let currentData = [];
          if (fs.existsSync(userFilePath)) {
            try {
              currentData = JSON.parse(fs.readFileSync(userFilePath, 'utf-8'));
            } catch (err) {
              console.error('Error reading/parsing file, reinitializing:', err);
            }
          }

          currentData.push(savedDoc);

          // Write the updated data to the file
          fs.writeFileSync(userFilePath, JSON.stringify(currentData, null, 2));
          console.log(
            `File written successfully for user_id: ${createUserDocDto.user_id}`,
          );
        } catch (err) {
          console.error('Error writing to file:', err);
        }
      }
    }

    if (existingDocs.length > 0) {
      console.log('here1-----------');
      return existingDocs;
    }
<<<<<<< HEAD
    console.log('here2-----------');
=======
>>>>>>> 2e947ba5
    return savedDocs;
  }
  // User info
  async createUserInfo(
    createUserInfoDto: CreateUserInfoDto,
  ): Promise<UserInfo | null> {
    try {
      // Ensure you await the result of registerUserWithUsername
      const userData = await this.registerUserWithUsername(createUserInfoDto);

      // Check if userData and userData.user exist
      if (userData?.user?.user_id) {
        // Assign the user_id from userData to createUserInfoDto
        createUserInfoDto.user_id = userData.user.user_id;

        // Encrypt the aadhaar before saving
        const encrypted = this.encryptionService.encrypt(
          createUserInfoDto.aadhaar,
        );
        createUserInfoDto.aadhaar = encrypted;

        // Create and save the new UserInfo record
        const userInfo = this.userInfoRepository.create(createUserInfoDto);
        return await this.userInfoRepository.save(userInfo);
      } else {
        // Handle the case where userData or userData.user is null
        console.error('User registration failed or returned invalid data.');
        return null;
      }
    } catch (error) {
      console.error('Error while creating user info:', error);
      throw new Error('Could not create user info');
    }
  }

  async updateUserInfo(
    user_id: string,
    updateUserInfoDto: CreateUserInfoDto,
  ): Promise<UserInfo> {
    const userInfo = await this.userInfoRepository.findOne({
      where: { user_id },
    });

    if (updateUserInfoDto?.aadhaar) {
      const encrypted = this.encryptionService.encrypt(
        updateUserInfoDto?.aadhaar,
      );

      updateUserInfoDto.aadhaar = encrypted;
    }
    Object.assign(userInfo, updateUserInfoDto);
    console.log('userInfo--->>', userInfo);
    return this.userInfoRepository.save(userInfo);
  }
  // Create a new consent record
  async createUserConsent(
    createConsentDto: CreateConsentDto,
  ): Promise<Consent> {
    const consent = this.consentRepository.create(createConsentDto);
    return await this.consentRepository.save(consent);
  }
  async createUserApplication(
    createUserApplicationDto: CreateUserApplicationDto,
  ) {
    try {
      const encrypted = this.encryptionService.encrypt(
        createUserApplicationDto.application_data,
      );
      createUserApplicationDto.application_data = { encrypted };
      const userApplication = this.userApplicationRepository.create(
        createUserApplicationDto,
      );
      const response = await this.userApplicationRepository.save(
        userApplication,
      );
      return new SuccessResponse({
        statusCode: HttpStatus.OK,
        message: 'User application created successfully.',
        data: response,
      });
    } catch (error) {
      return new ErrorResponse({
        statusCode: HttpStatus.INTERNAL_SERVER_ERROR,
        errorMessage: 'Failed to create user application',
      });
    }
  }

  async findOneUserApplication(internal_application_id: string) {
    const userApplication = await this.userApplicationRepository.findOne({
      where: { internal_application_id },
    });
    if (!userApplication) {
      throw new NotFoundException(
        `Application with ID '${internal_application_id}' not found`,
      );
    }
    const decrypted = this.encryptionService.decrypt(
      userApplication?.application_data?.encrypted,
    );
    userApplication.application_data = decrypted;
    return new SuccessResponse({
      statusCode: HttpStatus.OK,
      message: 'User application retrieved successfully.',
      data: userApplication,
    });
  }

  async findAllApplicationsByUserId(requestBody: {
    filters?: any;
    search?: string;
    page?: number;
    limit?: number;
  }) {
    let whereClause = {};
    try {
      const filterKeys = this.userApplicationRepository.metadata.columns.map(
        (column) => column.propertyName,
      );
      const { filters = {}, search, page = 1, limit = 10 } = requestBody;

      // Handle filters
      if (filters && Object.keys(filters).length > 0) {
        for (const [key, value] of Object.entries(filters)) {
          if (
            filterKeys.includes(key) &&
            value !== null &&
            value !== undefined
          ) {
            whereClause[key] = value;
          }
        }
      }

      // Handle search for `application_name`
      if (search && search.trim().length > 0) {
        const sanitizedSearch = search.replace(/[%_]/g, '\\$&');
        whereClause['application_name'] = ILike(`%${sanitizedSearch}%`);
      }

      // Fetch data with pagination
      const [userApplication, total] =
        await this.userApplicationRepository.findAndCount({
          where: whereClause,
          skip: (page - 1) * limit,
          take: limit,
        });

      // Decrypt data in parallel
      if (userApplication.length > 0) {
        await Promise.all(
          userApplication.map(async (item) => {
            try {
              const decrypted = this.encryptionService.decrypt(
                item?.application_data?.encrypted,
              );
              item.application_data = decrypted;
            } catch (decryptionError) {
              console.error('Error decrypting data:', decryptionError);
            }
          }),
        );
      }

      return new SuccessResponse({
        statusCode: HttpStatus.OK,
        message: 'User applications list retrieved successfully.',
        data: { applications: userApplication, total },
      });
    } catch (error) {
      return new ErrorResponse({
        statusCode: HttpStatus.INTERNAL_SERVER_ERROR,
        errorMessage: 'Failed to fetch user applications',
      });
    }
  }

  public async registerUserWithUsername(body) {
    // Replace spaces with underscores in first name and last name
    const firstPartOfFirstName = body?.firstName
      ?.split(' ')[0]
      ?.replace(/\s+/g, '_');
    const lastNameWithUnderscore = body?.lastName?.replace(/\s+/g, '_');

    // Extract the last 2 digits of Aadhar
    const lastTwoDigits = body?.aadhaar?.slice(-2);

    // Concatenate the processed first name, last name, and last 2 digits of Aadhar
    const username =
      firstPartOfFirstName?.toLowerCase() +
      '_' +
      lastNameWithUnderscore?.toLowerCase() +
      lastTwoDigits;

    let data_to_create_user = {
      enabled: 'true',
      firstName: body?.firstName,
      lastName: body?.lastName,
      username: username,
      credentials: [
        {
          type: 'password',
          value: body?.password,
          temporary: false,
        },
      ],
    };

    // Step 3: Get Keycloak admin token
    const token = await this.keycloakService.getAdminKeycloakToken();

    try {
      // Step 4: Register user in Keycloak
      const registerUserRes = await this.keycloakService.registerUser(
        data_to_create_user,
        token.access_token,
      );

      if (registerUserRes.error) {
        if (
          registerUserRes.error.message == 'Request failed with status code 409'
        ) {
          console.log('User already exists!');
        } else {
          console.log(registerUserRes.error.message);
        }
      } else if (registerUserRes.headers.location) {
        const split = registerUserRes.headers.location.split('/');
        const keycloak_id = split[split.length - 1];
        body.keycloak_id = keycloak_id;
        body.username = data_to_create_user.username;

        // Step 5: Try to create user in PostgreSQL
        const result = await this.createKeycloakData(body);

        // If successful, return success response
        const userResponse = {
          user: result,
          keycloak_id: keycloak_id,
          username: data_to_create_user.username,
        };
        return userResponse;
      } else {
        console.log('Unable to create user in Keycloak');
      }
    } catch (error) {
      console.error('Error during user registration:', error);

      // Step 6: Rollback - delete user from Keycloak if PostgreSQL insertion fails
      if (body?.keycloak_id) {
        await this.keycloakService.deleteUser(body.keycloak_id);
        console.log(
          'Keycloak user deleted due to failure in PostgreSQL creation',
        );
      }
    }
  }
}<|MERGE_RESOLUTION|>--- conflicted
+++ resolved
@@ -522,13 +522,8 @@
     }
 
     if (existingDocs.length > 0) {
-      console.log('here1-----------');
       return existingDocs;
     }
-<<<<<<< HEAD
-    console.log('here2-----------');
-=======
->>>>>>> 2e947ba5
     return savedDocs;
   }
   // User info
