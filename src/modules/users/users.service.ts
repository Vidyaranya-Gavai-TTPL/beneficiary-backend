import { HttpStatus, Injectable, NotFoundException } from '@nestjs/common';
import { InjectRepository } from '@nestjs/typeorm';
import { ILike, Repository } from 'typeorm';
import { User } from '../../entity/user.entity';
import { CreateUserDto } from './dto/create-user.dto';
import { UpdateUserDto } from './dto/update-user.dto';
import { CreateUserDocDTO } from './dto/user_docs.dto';
import { UserDoc } from '@entities/user_docs.entity';
import { CreateUserInfoDto } from './dto/create-user-info.dto';
import { UserInfo } from '@entities/user_info.entity';
import { EncryptionService } from 'src/common/helper/encryptionService';
import { Consent } from '@entities/consent.entity';
import { CreateConsentDto } from './dto/create-consent.dto';
import { UserApplication } from '@entities/user_applications.entity';
import { CreateUserApplicationDto } from './dto/create-user-application-dto';
import { KeycloakService } from '@services/keycloak/keycloak.service';
import { SuccessResponse } from 'src/common/responses/success-response';
import { ErrorResponse } from 'src/common/responses/error-response';
<<<<<<< HEAD
import * as fs from 'fs';
import * as path from 'path';
=======
import { DocumentListProvider } from 'src/common/helper/DocumentListProvider';
>>>>>>> a4242ce5
@Injectable()
export class UserService {
  constructor(
    @InjectRepository(User)
    private readonly userRepository: Repository<User>,
    @InjectRepository(UserDoc)
    private readonly userDocsRepository: Repository<UserDoc>,
    @InjectRepository(UserInfo)
    private readonly userInfoRepository: Repository<UserInfo>,
    private readonly encryptionService: EncryptionService,
    @InjectRepository(Consent)
    private readonly consentRepository: Repository<Consent>,
    @InjectRepository(UserApplication)
    private readonly userApplicationRepository: Repository<UserApplication>,
    private readonly keycloakService: KeycloakService,
  ) {}

  async create(createUserDto: CreateUserDto) {
    const user = this.userRepository.create(createUserDto);
    try {
      const savedUser = await this.userRepository.save(user);

      return new SuccessResponse({
        statusCode: HttpStatus.OK, // Created
        message: 'User created successfully.',
        data: savedUser,
      });
    } catch (error) {
      return new ErrorResponse({
        statusCode: HttpStatus.INTERNAL_SERVER_ERROR, // Created
        errorMessage: error.message,
      });
    }
  }

  async update(userId: string, updateUserDto: UpdateUserDto) {
    const existingUser = await this.userRepository.findOne({
      where: { user_id: userId },
    });
    if (!existingUser) {
      return new ErrorResponse({
        statusCode: HttpStatus.NOT_FOUND, // Created
        errorMessage: `User with ID '${userId}' not found`,
      });
    }
    Object.assign(existingUser, updateUserDto);
    try {
      const updatedUser = await this.userRepository.save(existingUser);
      return new SuccessResponse({
        statusCode: HttpStatus.OK,
        message: 'User updated successfully',
        data: updatedUser,
      });
    } catch (error) {
      return new ErrorResponse({
        statusCode: HttpStatus.INTERNAL_SERVER_ERROR,
        errorMessage: error,
      });
    }
  }
  async findOne(req: any, decryptData?: boolean) {
    try {
      const sso_id = req?.user?.keycloak_id;
      if (!sso_id) {
        return new ErrorResponse({
          statusCode: HttpStatus.UNAUTHORIZED,
          errorMessage: 'Invalid or missing Keycloak ID',
        });
      }

      const user = await this.userRepository.findOne({ where: { sso_id } });
      if (!user) {
        return new ErrorResponse({
          statusCode: HttpStatus.NOT_FOUND,
          errorMessage: `User with ID '${sso_id}' not found`,
        });
      }

      const userInfo = await this.findOneUserInfo(user.user_id, decryptData);
      const userDoc = await this.findUserDocs(user.user_id, decryptData);

      const final = {
        ...user,
        ...userInfo,
        docs: userDoc || [],
      };
      return new SuccessResponse({
        statusCode: HttpStatus.OK,
        message: 'User retrieved successfully.',
        data: final,
      });
    } catch (error) {
      return new ErrorResponse({
        statusCode: HttpStatus.INTERNAL_SERVER_ERROR,
        errorMessage: error.message,
      });
    }
  }

  async findOneUserInfo(
    user_id: string,
    decryptData: boolean,
  ): Promise<UserInfo> {
    let userInfo = await this.userInfoRepository.findOne({
      where: { user_id },
    });
    if (userInfo && decryptData) {
      const decrypted = this.encryptionService.decrypt(userInfo?.aadhaar);

      userInfo.aadhaar = decrypted;
    }

    return userInfo;
  }
  async findUserDocs(user_id: string, decryptData: boolean) {
    const userDocs = await this.userDocsRepository.find({ where: { user_id } });

    // Retrieve the document subtypes set from the DocumentListProvider
    const documentTypes = DocumentListProvider.getDocumentSubTypesSet();

    if (decryptData) {
      return userDocs.map((doc) => ({
        ...doc,
        doc_data: this.encryptionService.decrypt(doc.doc_data),
        is_uploaded: documentTypes.has(doc.doc_subtype),
      }));
    }

    return userDocs;
  }

  /*async remove(user_id: string): Promise<void> {
    const userWithInfo = await this.findOne(user_id);

    const user = userWithInfo.user;

    await this.userRepository.remove(user);
  }*/

  // Method to check if mobile number exists
  async findByMobile(mobile: string): Promise<User | undefined> {
    return await this.userRepository.findOne({
      where: { phone_number: mobile },
    });
  }

  async findByUsername(username: string): Promise<User | undefined> {
    return await this.userRepository.findOne({
      where: { phone_number: username },
    });
  }

  async createKeycloakData(body: any): Promise<User> {
    const user = this.userRepository.create({
      first_name: body.first_name,
      last_name: body.last_name,
      email: body.email || '',
      phone_number: body.mobile || '',
      sso_provider: 'keycloak',
      sso_id: body.keycloak_id,
      created_at: new Date(),
    });
    return await this.userRepository.save(user);
  }
  // User docs save
  async createUserDoc(createUserDocDto: CreateUserDocDTO): Promise<UserDoc> {
    if (
      createUserDocDto.doc_data &&
      typeof createUserDocDto.doc_data !== 'string'
    ) {
      const jsonDataString = JSON.stringify(createUserDocDto.doc_data);

      // Encrypt the JSON string
      createUserDocDto.doc_data =
        this.encryptionService.encrypt(jsonDataString);
    }

    // Ensure doc_data is always a string when calling create
    const newUserDoc = this.userDocsRepository.create({
      ...createUserDocDto,
      doc_data: createUserDocDto.doc_data as string,
    });

    return await this.userDocsRepository.save(newUserDoc);
  }

  async createUserDocs(
    createUserDocsDto: CreateUserDocDTO[],
  ): Promise<UserDoc[]> {
    const baseFolder = path.join(__dirname, 'userData'); // Base folder for storing user files

    const savedDocs: UserDoc[] = [];
    const existingDocs: UserDoc[] = [];

    // Ensure the `userData` folder exists
    if (!fs.existsSync(baseFolder)) {
      fs.mkdirSync(baseFolder, { recursive: true });
    }

    for (const createUserDocDto of createUserDocsDto) {
      const userFilePath = path.join(
        baseFolder,
        `${createUserDocDto.user_id}.json`,
      );

      // Check if a record with the same user_id, doc_type, and doc_subtype exists in DB
      const existingDoc = await this.userDocsRepository.findOne({
        where: {
          user_id: createUserDocDto.user_id,
          doc_type: createUserDocDto.doc_type,
          doc_subtype: createUserDocDto.doc_subtype,
        },
      });

      if (existingDoc) {
        existingDocs.push(existingDoc);
        console.log(
          `Document already exists for user_id: ${createUserDocDto.user_id}, doc_type: ${createUserDocDto.doc_type}, doc_subtype: ${createUserDocDto.doc_subtype}`,
        );
      } else {
        if (
          createUserDocDto.doc_data &&
          typeof createUserDocDto.doc_data !== 'string'
        ) {
          const jsonDataString = JSON.stringify(createUserDocDto.doc_data);

          // Encrypt the JSON string
          createUserDocDto.doc_data =
            this.encryptionService.encrypt(jsonDataString);
        }

        // Create the new document entity for the database
        const newUserDoc = this.userDocsRepository.create({
          ...createUserDocDto,
          doc_data: createUserDocDto.doc_data as string,
        });

        // Save to the database
        const savedDoc = await this.userDocsRepository.save(newUserDoc);
        savedDocs.push(savedDoc);

        try {
          // Initialize the file with empty array if it doesn't exist
          let currentData = [];
          if (fs.existsSync(userFilePath)) {
            try {
              currentData = JSON.parse(fs.readFileSync(userFilePath, 'utf-8'));
            } catch (err) {
              console.error('Error reading/parsing file, reinitializing:', err);
            }
          }

          currentData.push(savedDoc);

          // Write the updated data to the file
          fs.writeFileSync(userFilePath, JSON.stringify(currentData, null, 2));
          console.log(
            `File written successfully for user_id: ${createUserDocDto.user_id}`,
          );
        } catch (err) {
          console.error('Error writing to file:', err);
        }
      }
    }

    if (existingDocs.length > 0) {
      return existingDocs;
    }

    return savedDocs;
  }
  // User info
  async createUserInfo(
    createUserInfoDto: CreateUserInfoDto,
  ): Promise<UserInfo | null> {
    try {
      // Ensure you await the result of registerUserWithUsername
      const userData = await this.registerUserWithUsername(createUserInfoDto);

      // Check if userData and userData.user exist
      if (userData?.user?.user_id) {
        // Assign the user_id from userData to createUserInfoDto
        createUserInfoDto.user_id = userData.user.user_id;

        // Encrypt the aadhaar before saving
        const encrypted = this.encryptionService.encrypt(
          createUserInfoDto.aadhaar,
        );
        createUserInfoDto.aadhaar = encrypted;

        // Create and save the new UserInfo record
        const userInfo = this.userInfoRepository.create(createUserInfoDto);
        return await this.userInfoRepository.save(userInfo);
      } else {
        // Handle the case where userData or userData.user is null
        console.error('User registration failed or returned invalid data.');
        return null;
      }
    } catch (error) {
      console.error('Error while creating user info:', error);
      throw new Error('Could not create user info');
    }
  }

  async updateUserInfo(
    user_id: string,
    updateUserInfoDto: CreateUserInfoDto,
  ): Promise<UserInfo> {
    const userInfo = await this.userInfoRepository.findOne({
      where: { user_id },
    });

    if (updateUserInfoDto?.aadhaar) {
      const encrypted = this.encryptionService.encrypt(
        updateUserInfoDto?.aadhaar,
      );

      updateUserInfoDto.aadhaar = encrypted;
    }
    Object.assign(userInfo, updateUserInfoDto);
    return this.userInfoRepository.save(userInfo);
  }
  // Create a new consent record
  async createUserConsent(
    createConsentDto: CreateConsentDto,
  ): Promise<Consent> {
    const consent = this.consentRepository.create(createConsentDto);
    return await this.consentRepository.save(consent);
  }
  async createUserApplication(
    createUserApplicationDto: CreateUserApplicationDto,
  ) {
    try {
      const encrypted = this.encryptionService.encrypt(
        createUserApplicationDto.application_data,
      );
      createUserApplicationDto.application_data = { encrypted };
      const userApplication = this.userApplicationRepository.create(
        createUserApplicationDto,
      );
      const response = await this.userApplicationRepository.save(
        userApplication,
      );
      return new SuccessResponse({
        statusCode: HttpStatus.OK,
        message: 'User application created successfully.',
        data: response,
      });
    } catch (error) {
      return new ErrorResponse({
        statusCode: HttpStatus.INTERNAL_SERVER_ERROR,
        errorMessage: 'Failed to create user application',
      });
    }
  }

  async findOneUserApplication(internal_application_id: string) {
    const userApplication = await this.userApplicationRepository.findOne({
      where: { internal_application_id },
    });
    if (!userApplication) {
      throw new NotFoundException(
        `Application with ID '${internal_application_id}' not found`,
      );
    }
    const decrypted = this.encryptionService.decrypt(
      userApplication?.application_data?.encrypted,
    );
    userApplication.application_data = decrypted;
    return new SuccessResponse({
      statusCode: HttpStatus.OK,
      message: 'User application retrieved successfully.',
      data: userApplication,
    });
  }

  async findAllApplicationsByUserId(requestBody: {
    filters?: any;
    search?: string;
    page?: number;
    limit?: number;
  }) {
    let whereClause = {};
    try {
      const filterKeys = this.userApplicationRepository.metadata.columns.map(
        (column) => column.propertyName,
      );
      const { filters = {}, search, page = 1, limit = 10 } = requestBody;

      // Handle filters
      if (filters && Object.keys(filters).length > 0) {
        for (const [key, value] of Object.entries(filters)) {
          if (
            filterKeys.includes(key) &&
            value !== null &&
            value !== undefined
          ) {
            whereClause[key] = value;
          }
        }
      }

      // Handle search for `application_name`
      if (search && search.trim().length > 0) {
        const sanitizedSearch = search.replace(/[%_]/g, '\\$&');
        whereClause['application_name'] = ILike(`%${sanitizedSearch}%`);
      }

      // Fetch data with pagination
      const [userApplication, total] =
        await this.userApplicationRepository.findAndCount({
          where: whereClause,
          skip: (page - 1) * limit,
          take: limit,
        });

      // Decrypt data in parallel
      if (userApplication.length > 0) {
        await Promise.all(
          userApplication.map(async (item) => {
            try {
              const decrypted = this.encryptionService.decrypt(
                item?.application_data?.encrypted,
              );
              item.application_data = decrypted;
            } catch (decryptionError) {
              console.error('Error decrypting data:', decryptionError);
            }
          }),
        );
      }

      return new SuccessResponse({
        statusCode: HttpStatus.OK,
        message: 'User applications list retrieved successfully.',
        data: { applications: userApplication, total },
      });
    } catch (error) {
      return new ErrorResponse({
        statusCode: HttpStatus.INTERNAL_SERVER_ERROR,
        errorMessage: 'Failed to fetch user applications',
      });
    }
  }

  public async registerUserWithUsername(body) {
    // Replace spaces with underscores in first name and last name
    const firstPartOfFirstName = body?.first_name
      ?.split(' ')[0]
      ?.replace(/\s+/g, '_');
    const lastNameWithUnderscore = body?.last_name?.replace(/\s+/g, '_');

    // Extract the last 2 digits of Aadhar
    const lastTwoDigits = body?.aadhaar?.slice(-2);

    // Concatenate the processed first name, last name, and last 2 digits of Aadhar
    const username =
      firstPartOfFirstName?.toLowerCase() +
      '_' +
      lastNameWithUnderscore?.toLowerCase() +
      lastTwoDigits;

    let data_to_create_user = {
      enabled: 'true',
      firstName: body?.first_name,
      lastName: body?.last_name,
      username: username,
      credentials: [
        {
          type: 'password',
          value: body?.password || 'Password@123',
          temporary: false,
        },
      ],
    };

    // Step 3: Get Keycloak admin token
    const token = await this.keycloakService.getAdminKeycloakToken();

    try {
      // Step 4: Register user in Keycloak
      const registerUserRes = await this.keycloakService.registerUser(
        data_to_create_user,
        token.access_token,
      );

      if (registerUserRes.error) {
        if (
          registerUserRes.error.message == 'Request failed with status code 409'
        ) {
          console.log('User already exists!');
        } else {
          console.log(registerUserRes.error.message);
        }
      } else if (registerUserRes.headers.location) {
        const split = registerUserRes.headers.location.split('/');
        const keycloak_id = split[split.length - 1];
        body.keycloak_id = keycloak_id;
        body.username = data_to_create_user.username;

        // Step 5: Try to create user in PostgreSQL
        const result = await this.createKeycloakData(body);

        // If successful, return success response
        const userResponse = {
          user: result,
          keycloak_id: keycloak_id,
          username: data_to_create_user.username,
        };
        return userResponse;
      } else {
        console.log('Unable to create user in Keycloak');
      }
    } catch (error) {
      console.error('Error during user registration:', error);

      // Step 6: Rollback - delete user from Keycloak if PostgreSQL insertion fails
      if (body?.keycloak_id) {
        await this.keycloakService.deleteUser(body.keycloak_id);
        console.log(
          'Keycloak user deleted due to failure in PostgreSQL creation',
        );
      }
    }
  }
}<|MERGE_RESOLUTION|>--- conflicted
+++ resolved
@@ -16,12 +16,9 @@
 import { KeycloakService } from '@services/keycloak/keycloak.service';
 import { SuccessResponse } from 'src/common/responses/success-response';
 import { ErrorResponse } from 'src/common/responses/error-response';
-<<<<<<< HEAD
 import * as fs from 'fs';
 import * as path from 'path';
-=======
 import { DocumentListProvider } from 'src/common/helper/DocumentListProvider';
->>>>>>> a4242ce5
 @Injectable()
 export class UserService {
   constructor(
