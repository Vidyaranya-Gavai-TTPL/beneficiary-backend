import { HttpStatus, Injectable, NotFoundException } from '@nestjs/common';
import { InjectRepository } from '@nestjs/typeorm';
import { ILike, Repository } from 'typeorm';
import { User } from '../../entity/user.entity';
import { CreateUserDto } from './dto/create-user.dto';
import { UpdateUserDto } from './dto/update-user.dto';
import { CreateUserDocDTO } from './dto/user_docs.dto';
import { UserDoc } from '@entities/user_docs.entity';
import { CreateUserInfoDto } from './dto/create-user-info.dto';
import { UserInfo } from '@entities/user_info.entity';
import { EncryptionService } from 'src/common/helper/encryptionService';
import { Consent } from '@entities/consent.entity';
import { CreateConsentDto } from './dto/create-consent.dto';
import { UserApplication } from '@entities/user_applications.entity';
import { CreateUserApplicationDto } from './dto/create-user-application-dto';
import { KeycloakService } from '@services/keycloak/keycloak.service';
import { SuccessResponse } from 'src/common/responses/success-response';
import { ErrorResponse } from 'src/common/responses/error-response';
<<<<<<< HEAD
=======
import * as fs from 'fs';
import * as path from 'path';
>>>>>>> 9f5dccf8
import { DocumentListProvider } from 'src/common/helper/DocumentListProvider';
@Injectable()
export class UserService {
  constructor(
    @InjectRepository(User)
    private readonly userRepository: Repository<User>,
    @InjectRepository(UserDoc)
    private readonly userDocsRepository: Repository<UserDoc>,
    @InjectRepository(UserInfo)
    private readonly userInfoRepository: Repository<UserInfo>,
    private readonly encryptionService: EncryptionService,
    @InjectRepository(Consent)
    private readonly consentRepository: Repository<Consent>,
    @InjectRepository(UserApplication)
    private readonly userApplicationRepository: Repository<UserApplication>,
    private readonly keycloakService: KeycloakService,
  ) {}

  async create(createUserDto: CreateUserDto) {
    const user = this.userRepository.create(createUserDto);
    try {
      const savedUser = await this.userRepository.save(user);

      return new SuccessResponse({
        statusCode: HttpStatus.OK, // Created
        message: 'User created successfully.',
        data: savedUser,
      });
    } catch (error) {
      return new ErrorResponse({
        statusCode: HttpStatus.INTERNAL_SERVER_ERROR, // Created
        errorMessage: error.message,
      });
    }
  }

  async update(userId: string, updateUserDto: UpdateUserDto) {
    const existingUser = await this.userRepository.findOne({
      where: { user_id: userId },
    });
    if (!existingUser) {
      return new ErrorResponse({
        statusCode: HttpStatus.NOT_FOUND, // Created
        errorMessage: `User with ID '${userId}' not found`,
      });
    }
    Object.assign(existingUser, updateUserDto);
    try {
      const updatedUser = await this.userRepository.save(existingUser);
      return new SuccessResponse({
        statusCode: HttpStatus.OK,
        message: 'User updated successfully',
        data: updatedUser,
      });
    } catch (error) {
      return new ErrorResponse({
        statusCode: HttpStatus.INTERNAL_SERVER_ERROR,
        errorMessage: error,
      });
    }
  }
  async findOne(req: any, decryptData?: boolean) {
    try {
      const sso_id = req?.user?.keycloak_id;
      if (!sso_id) {
        return new ErrorResponse({
          statusCode: HttpStatus.UNAUTHORIZED,
          errorMessage: 'Invalid or missing Keycloak ID',
        });
      }

      const user = await this.userRepository.findOne({ where: { sso_id } });
      if (!user) {
        return new ErrorResponse({
          statusCode: HttpStatus.NOT_FOUND,
          errorMessage: `User with ID '${sso_id}' not found`,
        });
      }

      const userInfo = await this.findOneUserInfo(user.user_id, decryptData);
      const userDoc = await this.findUserDocs(user.user_id, decryptData);

      const final = {
        ...user,
        ...userInfo,
        docs: userDoc || [],
      };
      return new SuccessResponse({
        statusCode: HttpStatus.OK,
        message: 'User retrieved successfully.',
        data: final,
      });
    } catch (error) {
      return new ErrorResponse({
        statusCode: HttpStatus.INTERNAL_SERVER_ERROR,
        errorMessage: error.message,
      });
    }
  }

  async findOneUserInfo(
    user_id: string,
    decryptData: boolean,
  ): Promise<UserInfo> {
    let userInfo = await this.userInfoRepository.findOne({
      where: { user_id },
    });
    if (userInfo && decryptData) {
      const decrypted = this.encryptionService.decrypt(userInfo?.aadhaar);

      userInfo.aadhaar = decrypted;
    }

    return userInfo;
  }
  async findUserDocs(user_id: string, decryptData: boolean) {
    const userDocs = await this.userDocsRepository.find({ where: { user_id } });

    // Retrieve the document subtypes set from the DocumentListProvider
    const documentTypes = DocumentListProvider.getDocumentSubTypesSet();

    if (decryptData) {
      return userDocs.map((doc) => ({
        ...doc,
        doc_data: this.encryptionService.decrypt(doc.doc_data),
        is_uploaded: documentTypes.has(doc.doc_subtype),
      }));
    }

    return userDocs;
  }

  /*async remove(user_id: string): Promise<void> {
    const userWithInfo = await this.findOne(user_id);

    const user = userWithInfo.user;

    await this.userRepository.remove(user);
  }*/

  // Method to check if mobile number exists
  async findByMobile(mobile: string): Promise<User | undefined> {
    return await this.userRepository.findOne({
      where: { phone_number: mobile },
    });
  }

  async findByUsername(username: string): Promise<User | undefined> {
    return await this.userRepository.findOne({
      where: { phone_number: username },
    });
  }

  async createKeycloakData(body: any): Promise<User> {
    const user = this.userRepository.create({
      first_name: body.first_name,
      last_name: body.last_name,
      email: body.email || '',
      phone_number: body.mobile || '',
      sso_provider: 'keycloak',
      sso_id: body.keycloak_id,
      created_at: new Date(),
    });
    return await this.userRepository.save(user);
  }
  // User docs save
  async createUserDoc(createUserDocDto: CreateUserDocDTO): Promise<UserDoc> {
    if (
      createUserDocDto.doc_data &&
      typeof createUserDocDto.doc_data !== 'string'
    ) {
      const jsonDataString = JSON.stringify(createUserDocDto.doc_data);

      // Encrypt the JSON string
      createUserDocDto.doc_data =
        this.encryptionService.encrypt(jsonDataString);
    }

    // Ensure doc_data is always a string when calling create
    const newUserDoc = this.userDocsRepository.create({
      ...createUserDocDto,
      doc_data: createUserDocDto.doc_data as string,
    });

    return await this.userDocsRepository.save(newUserDoc);
  }

  async createUserDocs(
    createUserDocsDto: CreateUserDocDTO[],
  ): Promise<UserDoc[]> {
    const baseFolder = path.join(__dirname, 'userData'); // Base folder for storing user files

    const savedDocs: UserDoc[] = [];
    const existingDocs: UserDoc[] = [];

    // Ensure the `userData` folder exists
    if (!fs.existsSync(baseFolder)) {
      fs.mkdirSync(baseFolder, { recursive: true });
    }

    for (const createUserDocDto of createUserDocsDto) {
      const userFilePath = path.join(
        baseFolder,
        `${createUserDocDto.user_id}.json`,
      );

      // Check if a record with the same user_id, doc_type, and doc_subtype exists in DB
      const existingDoc = await this.userDocsRepository.findOne({
        where: {
          user_id: createUserDocDto.user_id,
          doc_type: createUserDocDto.doc_type,
          doc_subtype: createUserDocDto.doc_subtype,
        },
      });

      if (existingDoc) {
        existingDocs.push(existingDoc);
        console.log(
          `Document already exists for user_id: ${createUserDocDto.user_id}, doc_type: ${createUserDocDto.doc_type}, doc_subtype: ${createUserDocDto.doc_subtype}`,
        );
      } else {
        if (
          createUserDocDto.doc_data &&
          typeof createUserDocDto.doc_data !== 'string'
        ) {
          const jsonDataString = JSON.stringify(createUserDocDto.doc_data);

          // Encrypt the JSON string
          createUserDocDto.doc_data =
            this.encryptionService.encrypt(jsonDataString);
        }

        // Create the new document entity for the database
        const newUserDoc = this.userDocsRepository.create({
          ...createUserDocDto,
          doc_data: createUserDocDto.doc_data as string,
        });

        // Save to the database
        const savedDoc = await this.userDocsRepository.save(newUserDoc);
        savedDocs.push(savedDoc);

        try {
          // Initialize the file with empty array if it doesn't exist
          let currentData = [];
          if (fs.existsSync(userFilePath)) {
            try {
              currentData = JSON.parse(fs.readFileSync(userFilePath, 'utf-8'));
            } catch (err) {
              console.error('Error reading/parsing file, reinitializing:', err);
            }
          }

          currentData.push(savedDoc);

          // Write the updated data to the file
          fs.writeFileSync(userFilePath, JSON.stringify(currentData, null, 2));
          console.log(
            `File written successfully for user_id: ${createUserDocDto.user_id}`,
          );
        } catch (err) {
          console.error('Error writing to file:', err);
        }
      }
    }

    if (existingDocs.length > 0) {
      return existingDocs;
    }

    return savedDocs;
  }
  // User info
  async createUserInfo(
    createUserInfoDto: CreateUserInfoDto,
  ): Promise<UserInfo | null> {
    try {
      // Ensure you await the result of registerUserWithUsername
      const userData = await this.registerUserWithUsername(createUserInfoDto);

      // Check if userData and userData.user exist
      if (userData?.user?.user_id) {
        // Assign the user_id from userData to createUserInfoDto
        createUserInfoDto.user_id = userData.user.user_id;

        // Encrypt the aadhaar before saving
        const encrypted = this.encryptionService.encrypt(
          createUserInfoDto.aadhaar,
        );
        createUserInfoDto.aadhaar = encrypted;

        // Create and save the new UserInfo record
        const userInfo = this.userInfoRepository.create(createUserInfoDto);
        return await this.userInfoRepository.save(userInfo);
      } else {
        // Handle the case where userData or userData.user is null
        console.error('User registration failed or returned invalid data.');
        return null;
      }
    } catch (error) {
      console.error('Error while creating user info:', error);
      throw new Error('Could not create user info');
    }
  }

  async updateUserInfo(
    user_id: string,
    updateUserInfoDto: CreateUserInfoDto,
  ): Promise<UserInfo> {
    const userInfo = await this.userInfoRepository.findOne({
      where: { user_id },
    });

    if (updateUserInfoDto?.aadhaar) {
      const encrypted = this.encryptionService.encrypt(
        updateUserInfoDto?.aadhaar,
      );

      updateUserInfoDto.aadhaar = encrypted;
    }
    Object.assign(userInfo, updateUserInfoDto);
    return this.userInfoRepository.save(userInfo);
  }
  // Create a new consent record
  async createUserConsent(
    createConsentDto: CreateConsentDto,
  ): Promise<Consent> {
    const consent = this.consentRepository.create(createConsentDto);
    return await this.consentRepository.save(consent);
  }
  async createUserApplication(
    createUserApplicationDto: CreateUserApplicationDto,
  ) {
    try {
      const encrypted = this.encryptionService.encrypt(
        createUserApplicationDto.application_data,
      );
      createUserApplicationDto.application_data = { encrypted };
      const userApplication = this.userApplicationRepository.create(
        createUserApplicationDto,
      );
      const response = await this.userApplicationRepository.save(
        userApplication,
      );
      return new SuccessResponse({
        statusCode: HttpStatus.OK,
        message: 'User application created successfully.',
        data: response,
      });
    } catch (error) {
      return new ErrorResponse({
        statusCode: HttpStatus.INTERNAL_SERVER_ERROR,
        errorMessage: 'Failed to create user application',
      });
    }
  }

  async findOneUserApplication(internal_application_id: string) {
    const userApplication = await this.userApplicationRepository.findOne({
      where: { internal_application_id },
    });
    if (!userApplication) {
      throw new NotFoundException(
        `Application with ID '${internal_application_id}' not found`,
      );
    }
    const decrypted = this.encryptionService.decrypt(
      userApplication?.application_data?.encrypted,
    );
    userApplication.application_data = decrypted;
    return new SuccessResponse({
      statusCode: HttpStatus.OK,
      message: 'User application retrieved successfully.',
      data: userApplication,
    });
  }

  async findAllApplicationsByUserId(requestBody: {
    filters?: any;
    search?: string;
    page?: number;
    limit?: number;
  }) {
    let whereClause = {};
    try {
      const filterKeys = this.userApplicationRepository.metadata.columns.map(
        (column) => column.propertyName,
      );
      const { filters = {}, search, page = 1, limit = 10 } = requestBody;

      // Handle filters
      if (filters && Object.keys(filters).length > 0) {
        for (const [key, value] of Object.entries(filters)) {
          if (
            filterKeys.includes(key) &&
            value !== null &&
            value !== undefined
          ) {
            whereClause[key] = value;
          }
        }
      }

      // Handle search for `application_name`
      if (search && search.trim().length > 0) {
        const sanitizedSearch = search.replace(/[%_]/g, '\\$&');
        whereClause['application_name'] = ILike(`%${sanitizedSearch}%`);
      }

      // Fetch data with pagination
      const [userApplication, total] =
        await this.userApplicationRepository.findAndCount({
          where: whereClause,
          skip: (page - 1) * limit,
          take: limit,
        });

      // Decrypt data in parallel
      if (userApplication.length > 0) {
        await Promise.all(
          userApplication.map(async (item) => {
            try {
              const decrypted = this.encryptionService.decrypt(
                item?.application_data?.encrypted,
              );
              item.application_data = decrypted;
            } catch (decryptionError) {
              console.error('Error decrypting data:', decryptionError);
            }
          }),
        );
      }

      return new SuccessResponse({
        statusCode: HttpStatus.OK,
        message: 'User applications list retrieved successfully.',
        data: { applications: userApplication, total },
      });
    } catch (error) {
      return new ErrorResponse({
        statusCode: HttpStatus.INTERNAL_SERVER_ERROR,
        errorMessage: 'Failed to fetch user applications',
      });
    }
  }

  public async registerUserWithUsername(body) {
    // Replace spaces with underscores in first name and last name
    const firstPartOfFirstName = body?.first_name
      ?.split(' ')[0]
      ?.replace(/\s+/g, '_');
    const lastNameWithUnderscore = body?.last_name?.replace(/\s+/g, '_');

    // Extract the last 2 digits of Aadhar
    const lastTwoDigits = body?.aadhaar?.slice(-2);

    // Concatenate the processed first name, last name, and last 2 digits of Aadhar
    const username =
      firstPartOfFirstName?.toLowerCase() +
      '_' +
      lastNameWithUnderscore?.toLowerCase() +
      lastTwoDigits;

    let data_to_create_user = {
      enabled: 'true',
      firstName: body?.first_name,
      lastName: body?.last_name,
      username: username,
      credentials: [
        {
          type: 'password',
          value: body?.password || 'Password@123',
          temporary: false,
        },
      ],
    };

    // Step 3: Get Keycloak admin token
    const token = await this.keycloakService.getAdminKeycloakToken();

    try {
      // Step 4: Register user in Keycloak
      const registerUserRes = await this.keycloakService.registerUser(
        data_to_create_user,
        token.access_token,
      );

      if (registerUserRes.error) {
        if (
          registerUserRes.error.message == 'Request failed with status code 409'
        ) {
          console.log('User already exists!');
        } else {
          console.log(registerUserRes.error.message);
        }
      } else if (registerUserRes.headers.location) {
        const split = registerUserRes.headers.location.split('/');
        const keycloak_id = split[split.length - 1];
        body.keycloak_id = keycloak_id;
        body.username = data_to_create_user.username;

        // Step 5: Try to create user in PostgreSQL
        const result = await this.createKeycloakData(body);

        // If successful, return success response
        const userResponse = {
          user: result,
          keycloak_id: keycloak_id,
          username: data_to_create_user.username,
        };
        return userResponse;
      } else {
        console.log('Unable to create user in Keycloak');
      }
    } catch (error) {
      console.error('Error during user registration:', error);

      // Step 6: Rollback - delete user from Keycloak if PostgreSQL insertion fails
      if (body?.keycloak_id) {
        await this.keycloakService.deleteUser(body.keycloak_id);
        console.log(
          'Keycloak user deleted due to failure in PostgreSQL creation',
        );
      }
    }
  }
}<|MERGE_RESOLUTION|>--- conflicted
+++ resolved
@@ -16,11 +16,8 @@
 import { KeycloakService } from '@services/keycloak/keycloak.service';
 import { SuccessResponse } from 'src/common/responses/success-response';
 import { ErrorResponse } from 'src/common/responses/error-response';
-<<<<<<< HEAD
-=======
 import * as fs from 'fs';
 import * as path from 'path';
->>>>>>> 9f5dccf8
 import { DocumentListProvider } from 'src/common/helper/DocumentListProvider';
 @Injectable()
 export class UserService {
